"""
conftest.py according to pytest docs:
https://docs.pytest.org/en/2.7.3/plugins.html?highlight=re#conftest-py-plugins
"""
import pytest
from uuid import uuid4
from typing import Dict, Any
from unittest.mock import patch
from authlib.jose import jwt, jwk
from flask.testing import FlaskClient
from datetime import datetime, timezone
from testcontainers.postgres import PostgresContainer

from origin.tokens import TokenEncoder
from origin.sql import SqlEngine, POSTGRES_VERSION
from origin.models.auth import InternalToken
from origin.encrypt import aes256_encrypt

from auth_api.app import create_app
from auth_api.endpoints import AuthState
<<<<<<< HEAD
=======
from auth_api.config import INTERNAL_TOKEN_SECRET
>>>>>>> 3ee51e82
from auth_api.db import db as _db
from auth_api.config import (
    INTERNAL_TOKEN_SECRET,
    TOKEN_EXPIRY_DELTA,
    SSN_ENCRYPTION_KEY,
)

from .keys import PRIVATE_KEY, PUBLIC_KEY

# -- API ---------------------------------------------------------------------


@pytest.fixture(scope='function')
def client() -> FlaskClient:
    """
    Returns API test client.
    """
    return create_app().test_client


# -- OAuth2 session methods --------------------------------------------------


@pytest.fixture(scope='function')
def mock_get_jwk():
    """
    Returns a mock of OAuth2Session.get_jwk() method.
    """
    with patch('auth_api.oidc.session.get_jwk') as get_jwk:
        yield get_jwk


@pytest.fixture(scope='function')
def mock_fetch_token():
    """
    Returns a mock of OAuth2Session.fetch_token() method.
    """
    with patch('auth_api.oidc.session.fetch_token') as fetch_token:
        yield fetch_token


@pytest.fixture(scope='function')
def state_encoder() -> TokenEncoder[AuthState]:
    """
    Returns AuthState encoder with correct secret embedded.
    """
    return TokenEncoder(
        schema=AuthState,
        secret=INTERNAL_TOKEN_SECRET,
    )


@pytest.fixture(scope='function')
def internal_token_encoder() -> TokenEncoder[InternalToken]:
    """
    Returns InternalToken encoder with correct secret embedded.
    """
    return TokenEncoder(
        schema=InternalToken,
        secret=INTERNAL_TOKEN_SECRET,
    )


# -- Keys & Security ---------------------------------------------------------


@pytest.fixture(scope='function')
def jwk_public() -> str:
    """
    Mocked public key from Identity Provider.
    """
    return jwk.dumps(PUBLIC_KEY, kty='RSA')


@pytest.fixture(scope='function')
def jwk_private() -> str:
    """
    Mocked private key from Identity Provider.
    """
    return jwk.dumps(PRIVATE_KEY, kty='RSA')


# -- Tokens ------------------------------------------------------------------


@pytest.fixture(scope='function')
def token_subject() -> str:
    """
    Identity Provider's subject (used in mocked tokens).
    """
    return str(uuid4())


@pytest.fixture(scope='function')
def token_idp() -> str:
    """
    Identity Provider's name (used in mocked tokens).

    Could be, for instance, 'mitid' or 'nemid'.
    """
    return 'mitid'


@pytest.fixture(scope='function')
def token_ssn() -> str:
    """
    Identity Provider's social security number (used in mocked tokens).
    """
    return str(uuid4())


@pytest.fixture(scope='function')
def token_issued() -> datetime:
    """
    Time of issue Identity Provider's token.
    """
    return datetime.now(tz=timezone.utc)


@pytest.fixture(scope='function')
def token_expires(token_issued: datetime) -> datetime:
    """
    Time of expire Identity Provider's token.
    """
    return token_issued + timedelta(days=1)


@pytest.fixture(scope='function')
def ip_token(
    id_token_encoded: str,
    userinfo_token_encoded: str,
    token_expires: datetime,
) -> Dict[str, Any]:
    """
    Mocked token from Identity Provider (unencoded).
    """
    return {
        'id_token': id_token_encoded,
        'access_token': '',
        'expires_in': 3600,
        'token_type': 'Bearer',
        'scope': 'openid mitid nemid ssn userinfo_token',
        'userinfo_token': userinfo_token_encoded,
        'expires_at': int(token_expires.timestamp()),
    }


@pytest.fixture(scope='function')
def id_token(
        token_subject: str,
        token_idp: str,
        token_issued: datetime,
        token_expires: datetime,
) -> Dict[str, Any]:
    """
    Mocked ID-token from Identity Provider (unencoded).
    """
    return {
        'iss': 'https://pp.netseidbroker.dk/op',
        'nbf': 1632389546,
        'iat': int(token_issued.timestamp()),
        'exp': int(token_expires.timestamp()),
        'auth_time': int(token_issued.timestamp()),
        'aud': str(uuid4()),
        'amr': ['code_app'],
        'at_hash': '-Y-YJBoneGN5sEk6vawM9A',
        'sub': token_subject,
        'idp': token_idp,
        'acr': 'https://data.gov.dk/concept/core/nsis/Substantial',
        'neb_sid': str(uuid4()),
        'loa': 'https://data.gov.dk/concept/core/nsis/Substantial',
        'identity_type': 'private',
        'transaction_id': str(uuid4()),
        'session_expiry': '1632403505',
    }


@pytest.fixture(scope='function')
def id_token_encoded(
        jwk_private: str,
        id_token: Dict[str, Any],
) -> str:
    """
    Mocked ID-token from Identity Provider (encoded).
    """
    token = jwt.encode(
        header={'alg': 'RS256'},
        payload=id_token,
        key=jwk_private,
    )

    return token.decode()


@pytest.fixture(scope='function')
def id_token_encrypted(
        id_token_encoded: str,
) -> str:
    """
    Mocked ID-token from Identity Provider (encoded).
    """
    return aes256_encrypt(
        id_token_encoded,
        SSN_ENCRYPTION_KEY,
    )


@pytest.fixture(scope='function')
def userinfo_token(
        token_subject: str,
        token_idp: str,
        token_ssn: str,
) -> Dict[str, Any]:
    """
    Mocked userinfo-token from Identity Provider (unencoded).
    """
    return {
        'iss': 'https://pp.netseidbroker.dk/op',
        'nbf': 1632389572,
        'iat': 1632389572,
        'exp': 1632389872,
        'amr': ['code_app'],
        'mitid.uuid': '7ddb51e7-5a04-41f8-9f3c-eec1d9444979',
        'mitid.age': '55',
        'mitid.identity_name': 'Anker Andersen',
        'mitid.date_of_birth': '1966-02-03',
        'loa': 'https://data.gov.dk/concept/core/nsis/Substantial',
        'acr': 'https://data.gov.dk/concept/core/nsis/Substantial',
        'identity_type': 'private',
        'idp': token_idp,
        'dk.cpr': token_ssn,
        'auth_time': '1632387312',
        'sub': token_subject,
        'aud': '0a775a87-878c-4b83-abe3-ee29c720c3e7',
        'transaction_id': 'a805f253-e8ea-4457-9996-c67bf704ab4a',
    }


@pytest.fixture(scope='function')
def userinfo_token_encoded(
        jwk_private: str,
        userinfo_token: Dict[str, Any],
) -> str:
    """
    Mocked userinfo-token from Identity Provider (encoded).
    """
    token = jwt.encode(
        header={'alg': 'RS256'},
        payload=userinfo_token,
        key=jwk_private,
    )

    return token.decode()


# # -- SQL --------------------------------------------------------------------


@pytest.fixture(scope='function')
def psql_uri():
    """
    TODO
    """
    image = f'postgres:{POSTGRES_VERSION}'

    with PostgresContainer(image) as psql:
        yield psql.get_connection_url()


@pytest.fixture(scope='function')
def db(psql_uri: str) -> SqlEngine:
    """
    TODO
    """
    with patch('auth_api.db.db.uri', new=psql_uri):
        yield _db


@pytest.fixture(scope='function')
def mock_session(db: SqlEngine) -> SqlEngine.Session:
    """
    TODO
    """
    db.apply_schema()

    with db.make_session() as session:
        yield session<|MERGE_RESOLUTION|>--- conflicted
+++ resolved
@@ -18,10 +18,7 @@
 
 from auth_api.app import create_app
 from auth_api.endpoints import AuthState
-<<<<<<< HEAD
-=======
 from auth_api.config import INTERNAL_TOKEN_SECRET
->>>>>>> 3ee51e82
 from auth_api.db import db as _db
 from auth_api.config import (
     INTERNAL_TOKEN_SECRET,
