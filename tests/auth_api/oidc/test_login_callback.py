import pytest

from typing import Dict, Any
from unittest.mock import MagicMock
from flask.testing import FlaskClient
from urllib.parse import parse_qs, urlsplit

from origin.encrypt import aes256_decrypt
from origin.tokens import TokenEncoder
from origin.api.testing import (
    assert_base_url,
    assert_query_parameter,
)

from auth_api.db import db
from auth_api.endpoints import AuthState
from auth_api.config import (
    OIDC_LOGIN_CALLBACK_PATH,
    STATE_ENCRYPTION_SECRET,
    TERMS_URL,
    TERMS_ACCEPT_URL,
)


class TestOidcLoginCallbackSubjectUnknown:
    """
    Tests cases where returning to login callback.

    This also includes when the Identity Provider's subject
    is unknown to the system.
    """

    @pytest.mark.integrationtest
    def test__user_does_not_exist__should_redirect_to_terms(
        self,
        client: FlaskClient,
        mock_session: db.Session,
        mock_get_jwk: MagicMock,
        mock_fetch_token: MagicMock,
        state_encoder: TokenEncoder[AuthState],
        jwk_public: str,
        ip_token: Dict[str, Any],
        token_tin: str,
        token_idp: str,
        token_subject: str,
        id_token_encrypted: str,
    ):
        """
<<<<<<< HEAD
        User does not exists and should redirect to verify ssn.

        After logging in, if the system does not recognize the Identity
        Provider's subject, it should initiate a new authorization flow at
        the Identity Provider, but this time request the user to verify
        social security number.

        :param client: API client
        :param mock_session: Mocked database session
        :param mock_get_jwk: Mocked get_jwk() method @ OAuth2Session object
        :param mock_fetch_token: Mocked fetch_token() method @ OAuth2Session
               object
        :param state_encoder: AuthState encoder
        :param jwk_public: Mocked public key from Identity Provider
        :param ip_token: Mocked token from Identity Provider (unencoded)
=======
        When logging in, if the user doesn't exist the user needs
        to be redirected to the terms and conditions so they can
        accept or decline them
>>>>>>> 4b5c694e
        """

        # -- Arrange ----------------------------------------------------------

        state = AuthState(
            fe_url='https://foobar.com',
            return_url='https://redirect-here.com/foobar',
        )

        expected_state = AuthState(
            fe_url='https://foobar.com',
            return_url='https://redirect-here.com/foobar',
            tin=token_tin,
            id_token=ip_token['id_token'],
            identity_provider=token_idp,
            external_subject=token_subject
        )

        mock_get_jwk.return_value = jwk_public
        mock_fetch_token.return_value = ip_token

        # -- Act --------------------------------------------------------------

        res = client.get(
            path=OIDC_LOGIN_CALLBACK_PATH,
            query_string={'state': state_encoder.encode(state)},
        )

        # -- Assert -----------------------------------------------------------

        redirect_location = res.headers['Location']

        assert res.status_code == 307

        # Redirect to terms should be to correct URL (without
        # taking query parameters into consideration)
        assert_base_url(
            url=redirect_location,
            expected_base_url='https://foobar.com/terms',
            check_path=True,
        )

        # Redirect to terms must have correct query params

        assert_query_parameter(
            url=redirect_location,
            name='terms_url',
            value=TERMS_URL,
        )

        assert_query_parameter(
            url=redirect_location,
            name='terms_accept_url',
            value=TERMS_ACCEPT_URL,
        )

        url = urlsplit(redirect_location)
        query = parse_qs(url.query)
        state_decoded = state_encoder.decode(query['state'][0])

        state_decoded.id_token = aes256_decrypt(
            state_decoded.id_token,
            STATE_ENCRYPTION_SECRET
        )

        assert expected_state == state_decoded<|MERGE_RESOLUTION|>--- conflicted
+++ resolved
@@ -46,7 +46,6 @@
         id_token_encrypted: str,
     ):
         """
-<<<<<<< HEAD
         User does not exists and should redirect to verify ssn.
 
         After logging in, if the system does not recognize the Identity
@@ -62,11 +61,6 @@
         :param state_encoder: AuthState encoder
         :param jwk_public: Mocked public key from Identity Provider
         :param ip_token: Mocked token from Identity Provider (unencoded)
-=======
-        When logging in, if the user doesn't exist the user needs
-        to be redirected to the terms and conditions so they can
-        accept or decline them
->>>>>>> 4b5c694e
         """
 
         # -- Arrange ----------------------------------------------------------
