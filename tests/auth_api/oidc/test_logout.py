--- conflicted
+++ resolved
@@ -1,4 +1,5 @@
 """Tests specifically for OIDC logout endpoint."""
+
 # Standard Library
 from datetime import datetime, timedelta, timezone
 from uuid import uuid4
@@ -6,11 +7,6 @@
 # Third party
 import pytest
 import requests_mock
-<<<<<<< HEAD
-from datetime import datetime, timedelta, timezone
-
-=======
->>>>>>> ce52e63c
 from flask.testing import FlaskClient
 
 # First party
@@ -19,10 +15,7 @@
 from origin.models.auth import InternalToken
 from origin.tokens import TokenEncoder
 
-<<<<<<< HEAD
-=======
 # Local
->>>>>>> ce52e63c
 from auth_api.config import (
     TOKEN_COOKIE_DOMAIN,
     TOKEN_COOKIE_HTTP_ONLY,
@@ -36,13 +29,12 @@
 
 
 # -- Fixtures ----------------------------------------------------------------
-<<<<<<< HEAD
 
 @pytest.fixture(scope='function')
 def an_url() -> str:
     """Returns a dummy url."""
     return 'https://example.com'
-=======
+
 @pytest.fixture(scope='function')
 def request_mocker() -> requests_mock:
     """
@@ -65,8 +57,6 @@
         status_code=200
     )
     return adapter
-
->>>>>>> ce52e63c
 
 @pytest.fixture(scope='function')
 def id_token() -> str:
