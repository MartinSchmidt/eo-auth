--- conflicted
+++ resolved
@@ -1,11 +1,7 @@
 {
     "_meta": {
         "hash": {
-<<<<<<< HEAD
-            "sha256": "ddad1bf3142ae7d246373ea06c2bf4575e3cc3ab3874d2e3117238f4424c578a"
-=======
             "sha256": "3e3fb407e2c81e7515d526e0da9b611577be24baad198847a5bb07faa0a01540"
->>>>>>> 53bff625
         },
         "pipfile-spec": 6,
         "requires": {
@@ -390,41 +386,6 @@
         },
         "pycryptodome": {
             "hashes": [
-<<<<<<< HEAD
-                "sha256:08be50d4195edd595df580077bbeec5599d0e5aa0cc468083178ae870e0b29f4",
-                "sha256:0d0b6cca6b707b2c7cd4177c2d3cd950efa959ed8f01c30e676f102c68156f00",
-                "sha256:0ffbca43c1788243421a8583d85acb59f4cd0b82b001c485fdc3fbfd8fd0804f",
-                "sha256:11167a1f892283e5320feb5e81589fd041a1822b94c047820f00bc03eb98a9f7",
-                "sha256:16c171dd969c9046b7b304c6ba0c643624dcf18093a66bd30b8b091703f177a2",
-                "sha256:1714ea5f83bcff25e8ae4640e22359d7a0815157a29d9f4eebc2b9e975a3cda0",
-                "sha256:22a8629315c76d2bec57bc4fd67eb7e01664c3e3b9579df40f530ee5821db1de",
-                "sha256:2ed4da8f8afe44895c1f49ae1141a55b15d81dc745b5baa7b7a7265d7b40b81e",
-                "sha256:3a011b9fe674bd21056613e88a3e660c56f1b47263138ebf420aa3ee4b8b0107",
-                "sha256:3fd50e3682ac3a684ace5b90ba1aef8090a78eeadf38c1ec385aad3a599cfd68",
-                "sha256:41dbb8c2129d43f34ed555cbd365d5e8f023ef0f9238fd9cd0302086b15a38b3",
-                "sha256:625f78ad69aa3c45e19b85b9e9cae3a30aa4a1de6b908981a63426b88e860489",
-                "sha256:69b85d78f7db628370d2cc87f1c41a449f6460896ba95f412173618f75027c2c",
-                "sha256:74918d5de06b12fef2255135bede41307a5f7b929b145ad867111525aea075dc",
-                "sha256:7d667daa851b1f9a20f2b5cad3cff13fba5204bc2f857d12f27c25b178d8629b",
-                "sha256:7e3851e4fbbab72d9b30f98a504f450cc61e497e8e4b0be8205dc198703eee4d",
-                "sha256:89bb56cfd1fb74663842710bc41a6be26dafceb60eb8d432536891aea08a3740",
-                "sha256:8f0da308fca149b4c4da78e1388f82d8dd167e0ce12992a44f81b506cede3109",
-                "sha256:9006f17944efaacc3be364c01c2253c00a00f0b5fa5a1a85a1191efd861e764d",
-                "sha256:95bac6e55411650933f3b615e57bf0966bf08f3ce07c01f07482ced95f18cbec",
-                "sha256:9b454af09914807cef1222d100a8c523737a160347cb8d699facc4bdfb9fe725",
-                "sha256:9d939a257117cc8c6840ad69f149b3ca5e07268cfe0429bd9feec0f91da2343d",
-                "sha256:a1c116dd7a00aac631f67920912fd8ef7a5ad3402cd4d497c6f5cc6b8115747b",
-                "sha256:bba348d2823315ab8ebe44f0b2fc2ff8dfac8de881713a08def3dadcfc8e92bb",
-                "sha256:bd800856e6dea6924504795ae4ec0d822e912e0a9a215e73b77b585c4d15a0f7",
-                "sha256:c2b6faabd09d2876f9050f8af5d78046d81fe856f99e801c2ddab85b59602007",
-                "sha256:c30a98c8718ae93d44680a7038adb484a520319860747ba43b6cd0a20f6b5984",
-                "sha256:ceea92a4b8ba6c50d8d70f2efbb4ea14b002dac4160ce4dda33f1b7442f8158a",
-                "sha256:d186e34747985fbd94df7ed4d621f8377165053a06872314c2a594af34741655",
-                "sha256:e972f566ef7b821c8b958dab64174afa072f8271b779e32444ad7c127b0a84b2"
-            ],
-            "markers": "python_version >= '2.7' and python_version not in '3.0, 3.1, 3.2, 3.3, 3.4'",
-            "version": "==3.14.0"
-=======
                 "sha256:008ef2c631f112cd5a58736e0b29f4a28b4bb853e68878689f8b476fd56e0691",
                 "sha256:073dedf0f9c490ae22ca081b86357646ac9b76f3e2bd89119d137fc697a9e3b6",
                 "sha256:0896d5d15ffe584d46cb9b69a75cf14a2bc8f6daf635b7bf16c1b041342a44b1",
@@ -458,7 +419,6 @@
             ],
             "markers": "python_version >= '2.7' and python_version not in '3.0, 3.1, 3.2, 3.3, 3.4'",
             "version": "==3.13.0"
->>>>>>> 53bff625
         },
         "pyjwt": {
             "extras": [
@@ -694,15 +654,6 @@
         }
     },
     "develop": {
-<<<<<<< HEAD
-        "astroid": {
-            "hashes": [
-                "sha256:3975a0bd5373bdce166e60c851cfcbaf21ee96de80ec518c1f4cb3e94c3fb334",
-                "sha256:ab7f36e8a78b8e54a62028ba6beef7561db4cdb6f2a5009ecc44a6f42b5697ef"
-            ],
-            "markers": "python_version ~= '3.6'",
-            "version": "==2.6.6"
-=======
         "atomicwrites": {
             "hashes": [
                 "sha256:6d1784dea7c0c8d4a5172b6c620f40b6e4cbfdf96d783691f2e1302a7b88e197",
@@ -710,7 +661,6 @@
             ],
             "markers": "sys_platform == 'win32'",
             "version": "==1.4.0"
->>>>>>> 53bff625
         },
         "attrs": {
             "hashes": [
@@ -748,52 +698,6 @@
                 "toml"
             ],
             "hashes": [
-<<<<<<< HEAD
-                "sha256:1245ab82e8554fa88c4b2ab1e098ae051faac5af829efdcf2ce6b34dccd5567c",
-                "sha256:1bc6d709939ff262fd1432f03f080c5042dc6508b6e0d3d20e61dd045456a1a0",
-                "sha256:25e73d4c81efa8ea3785274a2f7f3bfbbeccb6fcba2a0bdd3be9223371c37554",
-                "sha256:276b13cc085474e482566c477c25ed66a097b44c6e77132f3304ac0b039f83eb",
-                "sha256:2aed4761809640f02e44e16b8b32c1a5dee5e80ea30a0ff0912158bde9c501f2",
-                "sha256:2dd70a167843b4b4b2630c0c56f1b586fe965b4f8ac5da05b6690344fd065c6b",
-                "sha256:352c68e233409c31048a3725c446a9e48bbff36e39db92774d4f2380d630d8f8",
-                "sha256:3f2b05757c92ad96b33dbf8e8ec8d4ccb9af6ae3c9e9bd141c7cc44d20c6bcba",
-                "sha256:448d7bde7ceb6c69e08474c2ddbc5b4cd13c9e4aa4a717467f716b5fc938a734",
-                "sha256:463e52616ea687fd323888e86bf25e864a3cc6335a043fad6bbb037dbf49bbe2",
-                "sha256:482fb42eea6164894ff82abbcf33d526362de5d1a7ed25af7ecbdddd28fc124f",
-                "sha256:56c4a409381ddd7bbff134e9756077860d4e8a583d310a6f38a2315b9ce301d0",
-                "sha256:56d296cbc8254a7dffdd7bcc2eb70be5a233aae7c01856d2d936f5ac4e8ac1f1",
-                "sha256:5e15d424b8153756b7c903bde6d4610be0c3daca3986173c18dd5c1a1625e4cd",
-                "sha256:618eeba986cea7f621d8607ee378ecc8c2504b98b3fdc4952b30fe3578304687",
-                "sha256:61d47a897c1e91f33f177c21de897267b38fbb45f2cd8e22a710bcef1df09ac1",
-                "sha256:621f6ea7260ea2ffdaec64fe5cb521669984f567b66f62f81445221d4754df4c",
-                "sha256:6a5cdc3adb4f8bb8d8f5e64c2e9e282bc12980ef055ec6da59db562ee9bdfefa",
-                "sha256:6c3f6158b02ac403868eea390930ae64e9a9a2a5bbfafefbb920d29258d9f2f8",
-                "sha256:704f89b87c4f4737da2860695a18c852b78ec7279b24eedacab10b29067d3a38",
-                "sha256:72128176fea72012063200b7b395ed8a57849282b207321124d7ff14e26988e8",
-                "sha256:78fbb2be068a13a5d99dce9e1e7d168db880870f7bc73f876152130575bd6167",
-                "sha256:7bff3a98f63b47464480de1b5bdd80c8fade0ba2832c9381253c9b74c4153c27",
-                "sha256:84f2436d6742c01136dd940ee158bfc7cf5ced3da7e4c949662b8703b5cd8145",
-                "sha256:9976fb0a5709988778ac9bc44f3d50fccd989987876dfd7716dee28beed0a9fa",
-                "sha256:9ad0a117b8dc2061ce9461ea4c1b4799e55edceb236522c5b8f958ce9ed8fa9a",
-                "sha256:9e3dd806f34de38d4c01416344e98eab2437ac450b3ae39c62a0ede2f8b5e4ed",
-                "sha256:9eb494070aa060ceba6e4bbf44c1bc5fa97bfb883a0d9b0c9049415f9e944793",
-                "sha256:9fde6b90889522c220dd56a670102ceef24955d994ff7af2cb786b4ba8fe11e4",
-                "sha256:9fff3ff052922cb99f9e52f63f985d4f7a54f6b94287463bc66b7cdf3eb41217",
-                "sha256:a06c358f4aed05fa1099c39decc8022261bb07dfadc127c08cfbd1391b09689e",
-                "sha256:a4f923b9ab265136e57cc14794a15b9dcea07a9c578609cd5dbbfff28a0d15e6",
-                "sha256:c5b81fb37db76ebea79aa963b76d96ff854e7662921ce742293463635a87a78d",
-                "sha256:d5ed164af5c9078596cfc40b078c3b337911190d3faeac830c3f1274f26b8320",
-                "sha256:d651fde74a4d3122e5562705824507e2f5b2d3d57557f1916c4b27635f8fbe3f",
-                "sha256:de73fca6fb403dd72d4da517cfc49fcf791f74eee697d3219f6be29adf5af6ce",
-                "sha256:e647a0be741edbb529a72644e999acb09f2ad60465f80757da183528941ff975",
-                "sha256:e92c7a5f7d62edff50f60a045dc9542bf939758c95b2fcd686175dd10ce0ed10",
-                "sha256:eeffd96882d8c06d31b65dddcf51db7c612547babc1c4c5db6a011abe9798525",
-                "sha256:f5a4551dfd09c3bd12fca8144d47fe7745275adf3229b7223c2f9e29a975ebda",
-                "sha256:fac0bcc5b7e8169bffa87f0dcc24435446d329cbc2b5486d155c2e0f3b493ae1"
-            ],
-            "markers": "python_version >= '3.7'",
-            "version": "==6.3.1"
-=======
                 "sha256:012157499ec4f135fc36cd2177e3d1a1840af9b236cbe80e9a5ccfc83d912a69",
                 "sha256:0a34d313105cdd0d3644c56df2d743fe467270d6ab93b5d4a347eb9fec8924d6",
                 "sha256:11e61c5548ecf74ea1f8b059730b049871f0e32b74f88bd0d670c20c819ad749",
@@ -841,7 +745,6 @@
             ],
             "markers": "python_version >= '3.7'",
             "version": "==6.3"
->>>>>>> 53bff625
         },
         "deprecation": {
             "hashes": [
