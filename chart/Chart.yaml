apiVersion: v2
name: eo-auth
description: A Helm chart for Kubernetes

type: application
<<<<<<< HEAD
version: 0.1.5
=======
version: 0.2.1
>>>>>>> 4b5c694e

dependencies:
  - name: eo-base-helm-chart
    version: "v0.5.0"
    repository: "https://energinet-datahub.github.io/helm-charts/"
  - name: postgresql
    version: "10.13.8"
    repository: "https://charts.bitnami.com/bitnami"<|MERGE_RESOLUTION|>--- conflicted
+++ resolved
@@ -3,11 +3,7 @@
 description: A Helm chart for Kubernetes
 
 type: application
-<<<<<<< HEAD
-version: 0.1.5
-=======
 version: 0.2.1
->>>>>>> 4b5c694e
 
 dependencies:
   - name: eo-base-helm-chart
