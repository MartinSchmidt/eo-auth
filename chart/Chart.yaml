--- conflicted
+++ resolved
@@ -3,11 +3,7 @@
 description: A Helm chart for Kubernetes
 
 type: application
-<<<<<<< HEAD
-version: 0.2.3
-=======
-version: 0.2.4
->>>>>>> ce52e63c
+version: 0.2.5
 
 dependencies:
   - name: eo-base-helm-chart
