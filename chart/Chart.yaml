--- conflicted
+++ resolved
@@ -7,13 +7,8 @@
 
 dependencies:
   - name: eo-base-helm-chart
-<<<<<<< HEAD
-    version: "v0.4.0"
+    version: "v0.4.7"
     repository: "https://energinet-datahub.github.io/helm-charts/"
   - name: postgresql
     version: "10.13.8"
-    repository: "https://charts.bitnami.com/bitnami"
-=======
-    version: "v0.4.7"
-    repository: "https://energinet-datahub.github.io/helm-charts/"
->>>>>>> 0257afbc
+    repository: "https://charts.bitnami.com/bitnami"