--- conflicted
+++ resolved
@@ -43,11 +43,7 @@
       env: {}
       image:
         repository: ghcr.io/energinet-datahub/eo-auth-api
-<<<<<<< HEAD
-        tag: 0.1.5
-=======
         tag: 0.2.1
->>>>>>> 4b5c694e
   service:
     deployment: api
     type: ClusterIP
