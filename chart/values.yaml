--- conflicted
+++ resolved
@@ -41,11 +41,7 @@
       env: {}
       image:
         repository: ghcr.io/energinet-datahub/eo-auth-api
-<<<<<<< HEAD
-        tag: 0.1.3-pr.83.5943f52
-=======
         tag: 0.1.3-pr.85.7a78dba
->>>>>>> 3ee51e82
   service:
     deployment: api
     type: ClusterIP
