---
publicIngress:
  paths:
    - /api/auth/oidc/login
    - /api/auth/terms
    - /api/auth/terms/accept
  middlewares:
    - name: auth-stripprefix

fullnameOverride: "eo-auth"

eo-base-helm-chart:
  fullnameOverride: "eo-auth"

  env:
    TOKEN_COOKIE_SAMESITE: true
    PSQL_HOST: eo-auth-postgresql
    PSQL_PORT: 5432
    PSQL_USER: postgres
    PSQL_DB: auth
    SQL_POOL_SIZE: 1
  podSpec: {}

  envSecrets:
    INTERNAL_TOKEN_SECRET:
      secretName: auth-random-secret
      key: eo-token-secret

    SSN_ENCRYPTION_KEY:
      secretName: auth-random-secret
      key: eo-ssn-secret

    PSQL_PASSWORD:
      secretName: auth-postgres-secret
      key: postgresql-password

  deployments:
    api:
      replicaCount: 1
      command: "/bin/bash"
      args: "entrypoint_api.sh"
      probes: true
      env: {}
      image:
        repository: ghcr.io/energinet-datahub/eo-auth-api
<<<<<<< HEAD
        tag: 0.1.3-pr.88.add7348
=======
        tag: 0.1.3
>>>>>>> fc186c5f
  service:
    deployment: api
    type: ClusterIP
    port: 80

  ingress:
    hosts: []
    paths:
      - /api/auth
    pathExceptions:
      - /api/auth/oidc/login
      - /api/auth/terms
      - /api/auth/terms/accept
    servicePort: 80
    middlewares:
      - name: auth-stripprefix
      - name: eo-auth-service

  middleware:
    stripPrefix:
      name: auth-stripprefix
      prefixes:
        - /api/auth

global:
  postgresql:
    postgresqlUsername: postgres
    postgresqlDatabase: auth
    existingSecret: auth-postgres-secret<|MERGE_RESOLUTION|>--- conflicted
+++ resolved
@@ -43,11 +43,7 @@
       env: {}
       image:
         repository: ghcr.io/energinet-datahub/eo-auth-api
-<<<<<<< HEAD
-        tag: 0.1.3-pr.88.add7348
-=======
         tag: 0.1.3
->>>>>>> fc186c5f
   service:
     deployment: api
     type: ClusterIP
