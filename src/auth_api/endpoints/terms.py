--- conflicted
+++ resolved
@@ -38,19 +38,7 @@
         version: str
 
     def handle_request(self, context: Context) -> Response:
-<<<<<<< HEAD
         """ Handle HTTP request. """
-=======
-        """
-        Handle HTTP request.
-        """
-        file_list = os.listdir(TERMS_MARKDOWN_FOLDER)
-
-        newest_file = Tcl().call('lsort', '-decreasing', file_list)[0]
-
-        filepath = f'{TERMS_MARKDOWN_FOLDER}/{newest_file}'
-        version = newest_file.split('.')[0]
->>>>>>> fd5953a3
 
         try:
             with open(filepath) as file:
