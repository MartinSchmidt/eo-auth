from typing import Optional, Any, Union
from datetime import datetime, timezone
from dataclasses import dataclass, field

from origin.serialize import Serializable
from origin.tokens import TokenEncoder
from origin.auth import TOKEN_COOKIE_NAME
from origin.encrypt import aes256_encrypt
from origin.tools import url_append
from origin.api import (
    Endpoint,
    Context,
    HttpResponse,
    TemporaryRedirect,
    Cookie,
    BadRequest,
)

from auth_api.db import db
from auth_api.models import DbUser
from auth_api.controller import db_controller
from auth_api.config import (
    INTERNAL_TOKEN_SECRET,
    TOKEN_COOKIE_DOMAIN,
    TOKEN_COOKIE_SAMESITE,
    TOKEN_COOKIE_HTTP_ONLY,
    TOKEN_DEFAULT_SCOPES,
    OIDC_LOGIN_CALLBACK_URL,
<<<<<<< HEAD
    TERMS_URL,
    TERMS_ACCEPT_URL,
    SSN_ENCRYPTION_KEY,
=======
    OIDC_SSN_VALIDATE_CALLBACK_URL,
>>>>>>> 3ee51e82
    OIDC_LANGUAGE,
)

from auth_api.oidc import (
    oidc_backend,
    OpenIDConnectToken,
<<<<<<< HEAD
)

from auth_api.state import (
    AuthState,
    state_encoder,
    redirect_to_failure,
    redirect_to_success,
=======
    OIDC_ERROR_CODES,
>>>>>>> 3ee51e82
)


# -- Models ------------------------------------------------------------------


@dataclass
class AuthState(Serializable):
    """
    AuthState is an intermediate token generated when the user requests
    an authorization URL. It encodes to a [JWT] string.
    The token is included in the authorization URL, and is returned by the
    OIDC Identity Provider when the client is redirected back.
    It provides a way to keep this service stateless.
    """
    fe_url: str
    return_url: str
    created: datetime = field(
        default_factory=lambda: datetime.now(tz=timezone.utc))


@dataclass
class OidcCallbackParams:
    """
    Parameters provided by the Identity Provider when redirecting
    clients back to callback endpoints.
    TODO Describe each field separately
    """
    state: Optional[str] = field(default=None)
    iss: Optional[str] = field(default=None)
    code: Optional[str] = field(default=None)
    scope: Optional[str] = field(default=None)
    error: Optional[str] = field(default=None)
    error_hint: Optional[str] = field(default=None)
    error_description: Optional[str] = field(default=None)


# -- Encoders ----------------------------------------------------------------


state_encoder = TokenEncoder(
    schema=AuthState,
    secret=INTERNAL_TOKEN_SECRET,
)


# -- Login Endpoints ---------------------------------------------------------


class OpenIdLogin(Endpoint):
    """
    Returns a URL which initiates a login flow @ the
    OpenID Connect Identity Provider.
    """

    @dataclass
    class Request:
        return_url: str
        fe_url: Optional[str] = field(default=None)

    @dataclass
    class Response:
        next_url: Optional[str] = field(default=None)

    def handle_request(
            self,
            request: Request,
    ) -> Union[Response, TemporaryRedirect]:
        """
        Handle HTTP request.
        """
        state = AuthState(
            fe_url=request.fe_url,
            return_url=request.return_url,
        )

        next_url = oidc_backend.create_authorization_url(
            state=state_encoder.encode(state),
            callback_uri=OIDC_LOGIN_CALLBACK_URL,
            validate_ssn=False,
            language=OIDC_LANGUAGE,
        )

        return self.Response(next_url=next_url)


# -- Login Callback Endpoints ------------------------------------------------


class OpenIDCallbackEndpoint(Endpoint):
    """
    Base-class for OpenID Connect callback endpoints that handles when a
    client is returned from the Identity Provider after either completing
    or interrupting an OpenID Connect authorization flow.

    Inherited classes can implement methods on_oidc_flow_failed()
    and on_oidc_flow_succeeded(), which are invoked depending on the
    result of the flow.
    """

    Request = OidcCallbackParams

    def __init__(self, url: str):
        """
        :param url: Absolute, public URL to this endpoint
        """
        self.url = url

    @db.atomic()
    def handle_request(
            self,
            request: OidcCallbackParams,
            session: db.Session,
    ) -> TemporaryRedirect:
        """
        Handle request.
        """

        # Decode state
        try:
            state = state_encoder.decode(request.state)
        except state_encoder.DecodeError:
            # TODO Handle...
            raise BadRequest()

        # Handle errors from Identity Provider
        if request.error or request.error_description:
            return self.on_oidc_flow_failed(
                state=state,
                params=request,
            )

        # Fetch token from Identity Provider
        try:
            token = oidc_backend.fetch_token(
                code=request.code,
                state=request.state,
                redirect_uri=self.url,
            )
        except Exception:
            # TODO Log this exception
            return self._redirect_to_failure(
                state=state,
                error_code='E505',
            )

<<<<<<< HEAD
        # Set values for later use
        state.tin = oidc_token.tin
        state.identity_provider = oidc_token.provider
        state.external_subject = oidc_token.subject
        state.id_token = aes256_encrypt(
           data=oidc_token.id_token,
           key=SSN_ENCRYPTION_KEY,
        )

=======
>>>>>>> 3ee51e82
        # User is unknown when logging in for the first time and may be None
        user = db_controller.get_user_by_external_subject(
            session=session,
            external_subject=token.subject,
            identity_provider=token.provider,
        )

        return self.on_oidc_flow_succeeded(
            session=session,
            state=state,
<<<<<<< HEAD
=======
            token=token,
>>>>>>> 3ee51e82
            user=user,
        )

    def on_oidc_flow_succeeded(
            self,
            session: db.Session,
            state: AuthState,
            user: Optional[DbUser],
    ) -> TemporaryRedirect:
        """
        Invoked when OpenID Connect flow succeeds, and the client was
        returned to the callback endpoint.

        Note: Inherited classes override this method and add some extra
        logic before it is invoked.

        :param session: Database session
        :param state: OpenID Connect state object
        :param token: OpenID Connect token fetched from Identity Provider
        :param user: The user who just completed the flow, or None if
            the user is not registered in the system
        :returns: HTTP response
        """

        # Inherited classes should make sure this method is only invoked
        # if a user already exists, otherwise something went wrong
        if user is None:
            raise RuntimeError('Can not succeed flow without a user')

        # -- User ------------------------------------------------------------

        db_controller.register_user_login(
            session=session,
            user=user,
<<<<<<< HEAD
=======
        )

        # -- Token -----------------------------------------------------------

        opaque_token = db_controller.create_token(
            session=session,
            issued=token.issued,
            expires=token.expires,
            subject=user.subject,
            scope=TOKEN_DEFAULT_SCOPES,
            id_token=token.id_token,
>>>>>>> 3ee51e82
        )

        # -- Response --------------------------------------------------------

        cookie = Cookie(
            name=TOKEN_COOKIE_NAME,
            value=opaque_token,
            domain=TOKEN_COOKIE_DOMAIN,
            path='/',
            http_only=TOKEN_COOKIE_HTTP_ONLY,
            same_site=TOKEN_COOKIE_SAMESITE,
            secure=True,
        )

        # Append (or override) query parameters to the return_url provided
        # by the client, but keep all other query parameters
        actual_redirect_url = url_append(
            url=state.return_url,
            query_extra={'success': '1'},
        )

        return TemporaryRedirect(
            url=actual_redirect_url,
            cookies=(cookie,),
        )

    def on_oidc_flow_failed(
            self,
            state: AuthState,
            params: OidcCallbackParams,
    ) -> TemporaryRedirect:
        """
        Invoked when OpenID Connect flow fails, and the user was returned to
        the callback endpoint. Redirects clients back to return_uri with
        the necessary query parameters.

        Note: Inherited classes override this method and add some extra
        logic before it is invoked.

        ----------------------------------------------------------------------
        error:                error_description:
        ----------------------------------------------------------------------
        access_denied         mitid_user_aborted
        access_denied         user_aborted
        ----------------------------------------------------------------------

        :param state: State object
        :param params: Callback parameters from Identity Provider
        :returns: Http response
        """
        if params.error_description in ('mitid_user_aborted', 'user_aborted'):
            error_code = 'E1'
        else:
            error_code = 'E0'

        return self._redirect_to_failure(
            state=state,
            error_code=error_code,
        )

    def _redirect_to_failure(
            self,
            state: AuthState,
            error_code: str,
    ) -> TemporaryRedirect:
        """
        Creates a 307-redirect to the return_url defined in the state
        with query parameters appended appropriately according to the error.

        :param state: State object
        :param error_code: Internal error code
        :returns: Http response
        """
        query = {
            'success': '0',
            'error_code': error_code,
            'error': OIDC_ERROR_CODES[error_code],
        }

        # Append (or override) query parameters to the return_url provided
        # by the client, but keep all other query parameters
        actual_redirect_url = url_append(
            url=state.return_url,
            query_extra=query,
        )

        return TemporaryRedirect(
            url=actual_redirect_url,
        )


class OpenIDLoginCallback(OpenIDCallbackEndpoint):
    """
    Client is redirected to this callback endpoint after completing
    or interrupting an OpenID Connect authorization flow.

    The user may not be known to the system in case its the first time
    they login. In this case, we initiate another OpenID Connect flow,
    but this time requesting social security number. After completing this
    second flow, the user is redirected back to OpenIdSsnCallback-endpoint.
    """

    def on_oidc_flow_succeeded(
            self,
            session: db.Session,
            state: AuthState,
            user: Optional[DbUser],
    ) -> Any:
        """
        Invoked when OpenID Connect flow succeeds, and the client was
        returned to the callback endpoint.

        :param session: Database session
        :param state: OpenID Connect state object
        :param token: OpenID Connect token fetched from Identity Provider
        :param user: The user who just completed the flow, or None if
            the user is not registered in the system
        :returns: HTTP response
        """

        if user is None:
            # If the user is not known by the Identity Provider's subject,
            # we initiate a new OpenID Connect authorization flow, but this
            # time requesting the user's social security number.
            # This flow results in a callback to the OpenIDSsnCallback
            # endpoint (below).
            if token.is_private:
                return TemporaryRedirect(
                    url=oidc_backend.create_authorization_url(
                        state=state_encoder.encode(state),
                        callback_uri=OIDC_SSN_VALIDATE_CALLBACK_URL,
                        validate_ssn=True,
                        language=OIDC_LANGUAGE,
                    ),
                )
            elif token.is_company:
                user = db_controller.get_or_create_user(
                    session=session,
                    tin=token.tin,
                )

        return super(OpenIDLoginCallback, self).on_oidc_flow_succeeded(
            session=session,
            state=state,
            user=user,
        )


class OpenIDSsnCallback(OpenIDCallbackEndpoint):
    """
    Client is redirected to this callback endpoint after completing
    or interrupting an OpenID Connect SSN verification flow.

    The user may not be known to the system in case its the first time
    they login. In this case, we create the user locally.

    Afterwards, the client is redirected back to it's return_uri.
    """

    def on_oidc_flow_succeeded(
            self,
            session: db.Session,
            state: AuthState,
            token: OpenIDConnectToken,
            user: Optional[DbUser],
    ) -> Any:
        """
        Invoked when OpenID Connect flow succeeds, and the client was
        returned to the callback endpoint.

        :param session: Database session
        :param state: OpenID Connect state object
        :param token: OpenID Connect token fetched from Identity Provider
        :param user: The user who just completed the flow, or None if
            the user is not registered in the system
        :returns: HTTP response
        """
        if user is None:
            user = db_controller.get_or_create_user(
                session=session,
                ssn=token.ssn,
            )

            db_controller.attach_external_user(
                session=session,
                user=user,
                identity_provider=token.provider,
                external_subject=token.subject,
            )

        return super(OpenIDSsnCallback, self).on_oidc_flow_succeeded(
            session=session,
            state=state,
            token=token,
            user=user,
        )


# -- Logout Endpoints --------------------------------------------------------


class OpenIdLogout(Endpoint):
    """
    Returns a logout URL which initiates a logout flow @ the
    OpenID Connect Identity Provider.
    """

    @dataclass
    class Response:
        success: bool

    @db.atomic()
    def handle_request(
            self,
            context: Context,
            session: db.Session,
    ) -> HttpResponse:
        """
        Handle HTTP request.
        """
        token = db_controller.get_token(
            session=session,
            opaque_token=context.opaque_token,
            only_valid=False,
        )

        if token is not None:
            session.delete(token)
            oidc_backend.logout(token.id_token)
            session.commit()

        cookie = Cookie(
            name=TOKEN_COOKIE_NAME,
            value='',
            path='/',
            domain=TOKEN_COOKIE_DOMAIN,
            http_only=TOKEN_COOKIE_HTTP_ONLY,
            same_site=TOKEN_COOKIE_SAMESITE,
            secure=True,
            expires=datetime.now(tz=timezone.utc),
        )

        return HttpResponse(
            status=200,
            cookies=(cookie,),
            model=self.Response(success=True),
        )<|MERGE_RESOLUTION|>--- conflicted
+++ resolved
@@ -26,20 +26,16 @@
     TOKEN_COOKIE_HTTP_ONLY,
     TOKEN_DEFAULT_SCOPES,
     OIDC_LOGIN_CALLBACK_URL,
-<<<<<<< HEAD
     TERMS_URL,
     TERMS_ACCEPT_URL,
     SSN_ENCRYPTION_KEY,
-=======
-    OIDC_SSN_VALIDATE_CALLBACK_URL,
->>>>>>> 3ee51e82
     OIDC_LANGUAGE,
 )
 
 from auth_api.oidc import (
     oidc_backend,
     OpenIDConnectToken,
-<<<<<<< HEAD
+    OIDC_ERROR_CODES,
 )
 
 from auth_api.state import (
@@ -47,11 +43,7 @@
     state_encoder,
     redirect_to_failure,
     redirect_to_success,
-=======
-    OIDC_ERROR_CODES,
->>>>>>> 3ee51e82
 )
-
 
 # -- Models ------------------------------------------------------------------
 
@@ -196,7 +188,6 @@
                 error_code='E505',
             )
 
-<<<<<<< HEAD
         # Set values for later use
         state.tin = oidc_token.tin
         state.identity_provider = oidc_token.provider
@@ -206,8 +197,6 @@
            key=SSN_ENCRYPTION_KEY,
         )
 
-=======
->>>>>>> 3ee51e82
         # User is unknown when logging in for the first time and may be None
         user = db_controller.get_user_by_external_subject(
             session=session,
@@ -218,10 +207,6 @@
         return self.on_oidc_flow_succeeded(
             session=session,
             state=state,
-<<<<<<< HEAD
-=======
-            token=token,
->>>>>>> 3ee51e82
             user=user,
         )
 
@@ -256,20 +241,6 @@
         db_controller.register_user_login(
             session=session,
             user=user,
-<<<<<<< HEAD
-=======
-        )
-
-        # -- Token -----------------------------------------------------------
-
-        opaque_token = db_controller.create_token(
-            session=session,
-            issued=token.issued,
-            expires=token.expires,
-            subject=user.subject,
-            scope=TOKEN_DEFAULT_SCOPES,
-            id_token=token.id_token,
->>>>>>> 3ee51e82
         )
 
         # -- Response --------------------------------------------------------
