--- conflicted
+++ resolved
@@ -21,14 +21,10 @@
     TOKEN_COOKIE_SAMESITE,
     TOKEN_COOKIE_HTTP_ONLY,
     OIDC_LOGIN_CALLBACK_URL,
-<<<<<<< HEAD
-    OIDC_SSN_VALIDATE_CALLBACK_URL,
-    OIDC_LANGUAGE,
-=======
     TERMS_URL,
     TERMS_ACCEPT_URL,
     TOKEN_EXPIRY_DELTA,
->>>>>>> 48fccddd
+    OIDC_LANGUAGE,
 )
 
 from auth_api.oidc import (
@@ -282,26 +278,6 @@
         """
 
         if user is None:
-<<<<<<< HEAD
-            # If the user is not known by the Identity Provider's subject,
-            # we initiate a new OpenID Connect authorization flow, but this
-            # time requesting the user's social security number.
-            # This flow results in a callback to the OpenIDSsnCallback
-            # endpoint (below).
-            if token.is_private:
-                return TemporaryRedirect(
-                    url=oidc_backend.create_authorization_url(
-                        state=state_encoder.encode(state),
-                        callback_uri=OIDC_SSN_VALIDATE_CALLBACK_URL,
-                        validate_ssn=True,
-                        language=OIDC_LANGUAGE,
-                    ),
-                )
-            elif token.is_company:
-                user = db_controller.get_or_create_user(
-                    session=session,
-                    tin=token.tin,
-=======
             return TemporaryRedirect(
                 url=url_append(
                     url=state.fe_url,
@@ -311,7 +287,6 @@
                         'terms_url': TERMS_URL,
                         'terms_accept_url': TERMS_ACCEPT_URL,
                     }
->>>>>>> 48fccddd
                 )
             )
 
